/*
Package builtin provides a small, generic set of filters.
*/
package builtin

import (
	"github.com/zalando/skipper/filters"
	"github.com/zalando/skipper/filters/flowid"
)

const (
	// Deprecated: use setRequestHeader or appendRequestHeader
	RequestHeaderName = "requestHeader"

	// Deprecated: use setRequestHeader or appendRequestHeader
	ResponseHeaderName = "responseHeader"
<<<<<<< HEAD

	// Deprecated: use redirectTo
	RedirectName = "redirect"

	SetRequestHeaderName     = "setRequestHeader"
	SetResponseHeaderName    = "setResponseHeader"
	AppendRequestHeaderName  = "appendRequestHeader"
	AppendResponseHeaderName = "appendResponseHeader"
	DropRequestHeaderName    = "dropRequestHeader"
	DropResponseHeaderName   = "dropResponseHeader"

	HealthCheckName  = "healthcheck"
	ModPathName      = "modPath"
	RedirectToName   = "redirectTo"
	StaticName       = "static"
	StripQueryName   = "stripQuery"
	PreserveHostName = "preserveHost"
=======
	HealthCheckName    = "healthcheck"
	ModPathName        = "modPath"
	RedirectName       = "redirect"
	RedirectToName     = "redirectTo"
	StaticName         = "static"
	StripQueryName     = "stripQuery"
	PreserveHostName   = "preserveHost"
	StatusName         = "status"
>>>>>>> dbd9c331
)

// Returns a Registry object initialized with the default set of filter
// specifications found in the filters package. (including the builtin
// and the flowid subdirectories.)
func MakeRegistry() filters.Registry {
	r := make(filters.Registry)
	for _, s := range []filters.Spec{
		NewRequestHeader(),
		NewSetRequestHeader(),
		NewAppendRequestHeader(),
		NewDropRequestHeader(),
		NewResponseHeader(),
		NewSetResponseHeader(),
		NewAppendResponseHeader(),
		NewDropResponseHeader(),
		NewModPath(),
		NewHealthCheck(),
		NewStatic(),
		NewRedirect(),
		NewRedirectTo(),
		NewStripQuery(),
		flowid.New(),
		PreserveHost(),
		NewStatus(),
	} {
		r.Register(s)
	}

	return r
}<|MERGE_RESOLUTION|>--- conflicted
+++ resolved
@@ -14,7 +14,6 @@
 
 	// Deprecated: use setRequestHeader or appendRequestHeader
 	ResponseHeaderName = "responseHeader"
-<<<<<<< HEAD
 
 	// Deprecated: use redirectTo
 	RedirectName = "redirect"
@@ -32,16 +31,7 @@
 	StaticName       = "static"
 	StripQueryName   = "stripQuery"
 	PreserveHostName = "preserveHost"
-=======
-	HealthCheckName    = "healthcheck"
-	ModPathName        = "modPath"
-	RedirectName       = "redirect"
-	RedirectToName     = "redirectTo"
-	StaticName         = "static"
-	StripQueryName     = "stripQuery"
-	PreserveHostName   = "preserveHost"
-	StatusName         = "status"
->>>>>>> dbd9c331
+	StatusName       = "status"
 )
 
 // Returns a Registry object initialized with the default set of filter
