--- conflicted
+++ resolved
@@ -28,11 +28,7 @@
 	r, _ := http.NewRequest("GET", "http://localhost:9090/hello", nil)
 
 	// let the settings be populated:
-<<<<<<< HEAD
 	time.Sleep(3 * time.Millisecond)
-=======
-	time.Sleep(15 * time.Millisecond)
->>>>>>> 6b0a73d4
 
 	s1 := <-c1
 	s2 := <-c2
